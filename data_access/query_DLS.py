"""Helper functions for querying the DLS_server database.
The `DLS_server` class of this script can
* send SQL queries with a certain username and password
* query tables
* query the schema of each table
* save the results into either a CSV or a compressed HDF5 table file using Pandas

For details of the Deep Lens Survey databases, read
http://matilda.physics.ucdavis.edu/working/website/catalogaccess.html

Many thanks to Debbie Bard for an example SQL script.
"""
from __future__ import (print_function)
import mysql.connector


class Database:
    def __init__(self, name, tables):
        self.name = name
        self.tables = {t: {} for t in tables}

    def __construct_schema_for_(self, table):
        if table not in self.tables:
            raise ValueError("Supplied `table` = {} ".format(table) +
                             "not in list of tables"
                             )


class DLS_server:
    def __init__(self, database_name="RC1c_public", password="", user="guest"):
        self.all_databases = ["RC1c_public", "DLS_serverref", "RC1Stage"]

        self.user = user
        self.password = password
        self.database = database_name
        self.connector = None
        self.cursor = None
        self.tables = {}

        self.config = {
            "user": self.user,
            "password": self.password,
            "host": "matilda.physics.ucdavis.edu",
            "database": self.database
        }

        self.__connect_to_database__()

    def __del__(self):
        self.cursor.close()
        self.connector.close()

    def __connect_to_database__(self):
        # Make connection using the specified config.
        self.connector = mysql.connector.connect(**self.config)

        # While you can do self.cursor.execute(SQL_COMMAND)
        # You will run into error if you don't retrieve results after
        # running `self.cursor.execute(SQL_COMMAND)`
        # Use DLS_server.get_query_results(SQL_COMMAND) instead
        self.cursor = self.connector.cursor()
        return

    def __grab_column_name_from_sql_query__(self, sql_query):
        col_name_lines = \
            [n for n, q in enumerate(sql_query) if 'SELECT' in q][0], \
            [n for n, q in enumerate(sql_query) if 'FROM' in q][0]

        col_names = sql_query[col_name_lines[0] + 1: col_name_lines[1]]
        return [c.replace(',', '') for c in col_names]


    def print_db_tables(self, database=None, verbose=False):
        if database is None:
            database = self.database
            if verbose:
                print ("Using database = ", database)

        self.cursor.execute("USE %s" % database)
        self.cursor.execute("SHOW TABLES")
        tables = [t[0] for t in self.cursor.fetchall()]

        print ("Printing tables from the database named ", database)
        map(print, zip(range(len(tables)), tables))
        self.db = Database(database, tables)
        print ("")

        return

    def print_table_schema(self, table):
        """Lazily (delayed) construct and print table schema for users to view

        :param table: string, name of the table to check
        """
        table_schema = self.get_query_results("DESCRIBE {}".format(table))
        map(print, table_schema)
        return

    def process_sql_file(self, sql_file, verbose=True):
        """
        sql_file: string, full path to file containing sql query
        """
        sql_fstream = open(sql_file, 'r')
        # Only include lines that are not comments
        sql_lines = [l.strip() for l in sql_fstream.readlines()
                     if l[0] != '#']

        self.sql_column_name = \
            self.__grab_column_name_from_sql_query__(sql_lines)

        sql_query = ' '.join(sql_lines).strip()

        if verbose:
            print ("Extracted col names is ", self.sql_column_name)
            print ("The read-in sql query is:\n", sql_query)

        self.sql_query = sql_query.replace('\r', '').replace('\n', ' ')
        return

    def get_query_results(self, sql_query, verbose=True):
        if verbose:
            print ("Querying database with SQL command:")
            print (sql_query)
        self.cursor.execute(sql_query)
        return [list(i) for i in self.cursor]


if __name__ == "__main__":
    read_sql_file = True

    try:
        import pandas as pd
        import tables as pytables
        pandas_exists = True

    except ImportError:
        print ("No pandas nor tables (PyTables) was imported successfully. " +
               "Outputting CSV with NumPy instead.")
        pandas_exists = False

    try:
        password_file = "RC1Stage_password.txt"
        with open(password_file, 'r') as f:
            password = f.read()
            password = password.strip()
            print ("The password is read from " +
                   " {0} and is `{1}`.\n".format(password_file, password))
            f.close()
            user = "DLS"
            database = "RC1Stage"

    except IOError:
        print ("No password file was found. Using the default password.")
        user = "guest"
        password = ""
        database = "RC1c_public"

    dls_db = DLS_server(user=user, password=password)
    # dls_db.print_db_tables(database=database)

    if read_sql_file:
        # Read SQL query from file.
        # sql_file = "test.sql"
        sql_file = "DBard_shear_peak.sql"
        dls_db.process_sql_file(sql_file, verbose=False)

        query_results = dls_db.get_query_results(dls_db.sql_query)

        output_file_prefix = "F5_gold_sample"
        if pandas_exists:
            df = pd.DataFrame(query_results,
                              columns=dls_db.sql_column_name
<<<<<<< HEAD
=======
                              .split('.')[1]  # comment out this line
>>>>>>> 8479e011
                              )
            complevel = 9
            complib = 'zlib'
            pandas_df_key = 'df'
            print ("Outputting retrieved contents to ", output_file_prefix + ".h5")
            df.to_hdf(output_file_prefix + ".h5", pandas_df_key,
                      complevel=complevel,
                      complib=complib)
            # To read the file, use
            # > df = pd.read_hdf(output_file_prefix + ".h5", "df")

        else:
            import numpy as np
            results = np.array(query_results)
            header = ','.join(dls_db.sql_column_name)

            print ("Outputting retrieved contents to ", output_file_prefix +
                   ".csv")
            np.savetxt(output_file_prefix + ".csv", results, fmt="%3.10f",
                       delimiter=",", header=header)<|MERGE_RESOLUTION|>--- conflicted
+++ resolved
@@ -170,10 +170,6 @@
         if pandas_exists:
             df = pd.DataFrame(query_results,
                               columns=dls_db.sql_column_name
-<<<<<<< HEAD
-=======
-                              .split('.')[1]  # comment out this line
->>>>>>> 8479e011
                               )
             complevel = 9
             complib = 'zlib'
