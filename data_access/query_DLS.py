--- conflicted
+++ resolved
@@ -67,9 +67,8 @@
             [n for n, q in enumerate(sql_query) if 'FROM' in q][0]
 
         col_names = sql_query[col_name_lines[0] + 1: col_name_lines[1]]
-        col_names = [c.replace(',', '').split('.')[1]
-                     for c in col_names]
-        return col_names
+        return [c.replace(',', '') for c in col_names]
+
 
     def print_db_tables(self, database=None, verbose=False):
         if database is None:
@@ -131,18 +130,12 @@
 
     try:
         import pandas as pd
+        import tables as pytables
         pandas_exists = True
+
     except ImportError:
-        print ("No pandas was imported successfully. " +
+        print ("No pandas nor tables (PyTables) was imported successfully. " +
                "Outputting CSV with NumPy instead.")
-        pandas_exists = False
-
-    try:
-        import tables as pytables
-    except ImportError:
-        print ("No tables (PyTables) was imported successfully. " +
-               "Outputting CSV with NumPy instead.")
-        pandas_exists = False
 
     try:
         password_file = "RC1Stage_password.txt"
@@ -164,37 +157,6 @@
     dls_db = DLS_server(user=user, password=password)
     # dls_db.print_db_tables(database=database)
 
-<<<<<<< HEAD
-    # Read SQL query from file.
-    # sql_file = "test.sql"
-    verbose = False
-    sql_file = "DBard_shear_peak.sql"
-    dls_db.process_sql_file(sql_file, verbose=verbose)
-
-    query_results = dls_db.get_query_results(dls_db.sql_query)
-
-    output_file_prefix = "F5_gold_sample"
-    if pandas_exists:
-        df = pd.DataFrame(query_results, columns=dls_db.sql_column_name)
-        complevel = 9  # Use as much compression as possible
-        complib = 'zlib'
-        pandas_df_key = 'df'
-        df.to_hdf(output_file_prefix + ".h5", pandas_df_key,
-                  complevel=complevel,
-                  complib=complib)
-        # To read the file, use
-        # > df = pd.read_hdf(output_file_prefix + ".h5", "df")
-
-    else:
-        import numpy as np
-        results = np.array(query_results)
-        header = ','.join(dls_db.sql_column_name)
-        np.savetxt(output_file_prefix + ".csv", results,
-                   fmt="%3.10f",
-                   delimiter=",",
-                   header=header)
-
-=======
     if read_sql_file:
         # Read SQL query from file.
         # sql_file = "test.sql"
@@ -205,7 +167,10 @@
 
         output_file_prefix = "F5_gold_sample"
         if pandas_exists:
-            df = pd.DataFrame(query_results, columns=dls_db.sql_column_name)
+            df = pd.DataFrame(query_results,
+                              columns=dls_db.sql_column_name
+                              .split('.')[1]  # comment out this line
+                              )
             complevel = 9
             complib = 'zlib'
             pandas_df_key = 'df'
@@ -220,5 +185,4 @@
             results = np.array(query_results)
             header = ','.join(dls_db.sql_column_name)
             np.savetxt(output_file_prefix + ".csv", results, fmt="%3.10f",
-                       delimiter=",", header=header)
->>>>>>> 2097df4b
+                       delimiter=",", header=header)